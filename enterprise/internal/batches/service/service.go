--- conflicted
+++ resolved
@@ -994,15 +994,9 @@
 
 func (s *Service) checkNamespaceAccessWithDB(ctx context.Context, db database.DB, namespaceUserID, namespaceOrgID int32) (err error) {
 	if namespaceOrgID != 0 {
-<<<<<<< HEAD
-		return backend.CheckOrgAccessOrSiteAdmin(ctx, database.NewDB(s.logger, db), namespaceOrgID)
-	} else if namespaceUserID != 0 {
-		return backend.CheckSiteAdminOrSameUser(ctx, database.NewDB(s.logger, db), namespaceUserID)
-=======
 		return backend.CheckOrgAccessOrSiteAdmin(ctx, db, namespaceOrgID)
 	} else if namespaceUserID != 0 {
 		return backend.CheckSiteAdminOrSameUser(ctx, db, namespaceUserID)
->>>>>>> 7f1aa182
 	} else {
 		return ErrNoNamespace
 	}
