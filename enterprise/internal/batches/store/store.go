--- conflicted
+++ resolved
@@ -81,12 +81,8 @@
 // clock for timestamps.
 func NewWithClock(db database.DB, observationContext *observation.Context, key encryption.Key, clock func() time.Time) *Store {
 	return &Store{
-<<<<<<< HEAD
 		logger:             observationContext.Logger,
-		Store:              basestore.NewWithDB(db, sql.TxOptions{}),
-=======
 		Store:              basestore.NewWithHandle(db.Handle()),
->>>>>>> 7f1aa182
 		key:                key,
 		now:                clock,
 		operations:         newOperations(observationContext),
@@ -106,11 +102,7 @@
 // instantiated with.
 // It's here for legacy reason to pass the database.DB to a repos.Store while
 // repos.Store doesn't accept a basestore.TransactableHandle yet.
-<<<<<<< HEAD
-func (s *Store) DatabaseDB() database.DB { return database.NewDB(s.logger, s.Handle().DB()) }
-=======
-func (s *Store) DatabaseDB() database.DB { return database.NewDBWith(s) }
->>>>>>> 7f1aa182
+func (s *Store) DatabaseDB() database.DB { return database.NewDBWith(s.logger, s) }
 
 var _ basestore.ShareableStore = &Store{}
 
