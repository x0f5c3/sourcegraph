--- conflicted
+++ resolved
@@ -383,10 +383,6 @@
       go install github.com/google/zoekt/cmd/zoekt-sourcegraph-indexserver
     checkBinary: .bin/zoekt-sourcegraph-indexserver
     env: &zoektenv
-<<<<<<< HEAD
-      GOGC: 25
-=======
->>>>>>> 266e7288
       CTAGS_COMMAND: cmd/symbols/universal-ctags-dev
 
   zoekt-index-0:
