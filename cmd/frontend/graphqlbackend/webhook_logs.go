--- conflicted
+++ resolved
@@ -136,11 +136,7 @@
 	}
 
 	nodes := make([]*webhookLogResolver, len(logs))
-<<<<<<< HEAD
-	db := database.NewDB(r.logger, r.store.Handle().DB())
-=======
-	db := database.NewDBWith(r.store)
->>>>>>> 7f1aa182
+	db := database.NewDBWith(r.logger, r.store)
 	for i, log := range logs {
 		nodes[i] = &webhookLogResolver{
 			db:  db,
