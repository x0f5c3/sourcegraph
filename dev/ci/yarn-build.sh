--- conflicted
+++ resolved
@@ -19,11 +19,7 @@
 # Only run bundlesize if intended and if there is valid a script provided in the relevant package.json
 if [ "$CHECK_BUNDLESIZE" ] && jq -e '.scripts.bundlesize' package.json >/dev/null; then
   echo "--- bundlesize"
-<<<<<<< HEAD
   yarn run bundlesize --enable-github-checks
-=======
-  yarn -s run bundlesize --enable-github-checks
   echo "--- bundlesize:web:upload"
   HONEYCOMB_API_KEY="$CI_HONEYCOMB_CLIENT_ENV_API_KEY" yarn workspace @sourcegraph/observability run bundlesize:web:upload
->>>>>>> 34d351be
 fi