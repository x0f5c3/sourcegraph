import { ApolloClient, gql } from '@apollo/client'
import { Duration } from 'date-fns'
import { Observable, throwError, of, from } from 'rxjs'
import { map, mapTo } from 'rxjs/operators'
import { LineChartContent, PieChartContent } from 'sourcegraph'

import { ViewContexts } from '@sourcegraph/shared/src/api/extension/extensionHostApi'
import { fromObservableQuery } from '@sourcegraph/shared/src/graphql/apollo'
import { isDefined } from '@sourcegraph/shared/src/util/types'
import {
    CreateDashboardResult,
    CreateInsightsDashboardInput,
    DeleteDashboardResult,
    InsightsDashboardsResult,
    InsightsPermissionGrantsInput,
    UpdateDashboardResult,
    UpdateInsightsDashboardInput,
    CreateInsightResult,
    GetInsightResult,
    LineChartSearchInsightDataSeriesInput,
    LineChartSearchInsightInput,
    TimeIntervalStepUnit,
} from '@sourcegraph/web/src/graphql-operations'

<<<<<<< HEAD
import {
    InsightDashboard,
    Insight,
    InsightType,
    InsightTypePrefix,
    isSearchBasedInsight,
    SearchBasedInsight,
} from '../types'
import { isSearchBackendBasedInsight } from '../types/insight/search-insight'
=======
import { Insight, InsightDashboard, InsightsDashboardType } from '../types'
>>>>>>> c5da2ac3
import { SupportedInsightSubject } from '../types/subjects'

import { getLangStatsInsightContent } from './api/get-lang-stats-insight-content'
import { getRepositorySuggestions } from './api/get-repository-suggestions'
import { getResolvedSearchRepositories } from './api/get-resolved-search-repositories'
import { getSearchInsightContent } from './api/get-search-insight-content/get-search-insight-content'
import { CodeInsightsBackend } from './code-insights-backend'
import {
    DashboardCreateInput,
    DashboardDeleteInput,
    DashboardUpdateInput,
    GetLangStatsInsightContentInput,
    GetSearchInsightContentInput,
    InsightCreateInput,
} from './code-insights-backend-types'

const errorMockMethod = (methodName: string) => () => throwError(new Error(`Implement ${methodName} method first`))

function getStepInterval(insight: SearchBasedInsight): [TimeIntervalStepUnit, number] {
    if (insight.type === InsightType.Backend) {
        return [TimeIntervalStepUnit.WEEK, 2]
    }

    const castUnits = (Object.keys(insight.step) as (keyof Duration)[])
        .map<[TimeIntervalStepUnit, number] | null>(key => {
            switch (key) {
                case 'hours':
                    return [TimeIntervalStepUnit.HOUR, insight.step[key] ?? 0]
                case 'days':
                    return [TimeIntervalStepUnit.DAY, insight.step[key] ?? 0]
                case 'weeks':
                    return [TimeIntervalStepUnit.WEEK, insight.step[key] ?? 0]
                case 'months':
                    return [TimeIntervalStepUnit.MONTH, insight.step[key] ?? 0]
                case 'years':
                    return [TimeIntervalStepUnit.YEAR, insight.step[key] ?? 0]
            }

            return null
        })
        .filter(isDefined)

    if (castUnits.length === 0) {
        throw new Error('Wrong time step format')
    }

    // Return first valid match
    return castUnits[0]
}

export class CodeInsightsGqlBackend implements CodeInsightsBackend {
    constructor(private apolloClient: ApolloClient<object>) {}

    // Insights
<<<<<<< HEAD
    public getInsights = errorMockMethod('getInsights')

    public getInsightById = (id: string): Observable<Insight | null> =>
        fromObservableQuery(
            this.apolloClient.watchQuery<GetInsightResult>({
                query: gql`
                    query GetInsight($ids: [ID!]) {
                        insights(ids: $ids) {
                            nodes {
                                id
                                title
                                series {
                                    label
                                }
                            }
                        }
                    }
                `,
                variables: { ids: [id] },
            })
        ).pipe(
            map(result => {
                const { data } = result
                const insightData = data.insights?.nodes[0]

                if (!insightData) {
                    return null
                }

                // TODO [VK] Support lang stats insight
                // TODO [VK] Support different type of insight backend based and FE insight
                return {
                    type: InsightType.Backend,
                    // This is our convenstion around insight id, by this id prefix
                    // we make a difference between search and lang stats insight
                    id: `${InsightTypePrefix.search}.${insightData.id}`,
                    visibility: '',
                    title: insightData.title,
                    series: insightData.series.map(series => ({
                        name: series.label,
                        // TODO [VK] we don't have series query and color in gql API but we should add this
                        query: '',
                        stroke: '',
                    })),
                }
            })
        )

=======
    public getInsights = (ids?: string[]): Observable<Insight[]> => {
        console.warn('TODO: Implement getInsights for GraphQL API')
        return of([])
    }
    public getInsightById = errorMockMethod('getInsightById')
>>>>>>> c5da2ac3
    public findInsightByName = errorMockMethod('findInsightByName')
    public getReachableInsights = errorMockMethod('getReachableInsights')
    public getBackendInsightData = errorMockMethod('getBackendInsightData')
    public getBuiltInInsightData = errorMockMethod('getBuiltInInsightData')

    // We don't have insight visibility and subject levels in the new GQL API anymore.
    // it was part of setting-cascade based API.
    public getInsightSubjects = (): Observable<SupportedInsightSubject[]> => of([])

    public getSubjectSettingsById = errorMockMethod('getSubjectSettingsById')

    public createInsight = (input: InsightCreateInput): Observable<unknown> => {
        const { insight, dashboard } = input

        if (isSearchBasedInsight(insight)) {
            // Prepare repository insight array
            const repositories = !isSearchBackendBasedInsight(insight) ? insight.repositories : []

            const [unit, value] = getStepInterval(insight)
            const input: LineChartSearchInsightInput = {
                dataSeries: insight.series.map<LineChartSearchInsightDataSeriesInput>(series => ({
                    query: series.query,
                    options: {
                        label: series.name,
                        lineColor: series.stroke,
                    },
                    repositoryScope: { repositories },
                    timeScope: { stepInterval: { unit, value } },
                })),
                options: { title: insight.title },
            }

            return from(
                (async () => {
                    const { data } = await this.apolloClient.mutate<CreateInsightResult>({
                        mutation: gql`
                            mutation CreateInsight($input: LineChartSearchInsightInput!) {
                                createLineChartSearchInsight(input: $input) {
                                    view {
                                        id
                                    }
                                }
                            }
                        `,
                        variables: { input },
                    })

                    // TODO [VK] add attach to dashboard API call with newly create id and dashboard id
                    const insightId = data?.createLineChartSearchInsight.view.id ?? ''
                    const dashboardId = dashboard?.id ?? ''

                    console.log(`Add insight with id ${insightId} to dashboard with id ${dashboardId}`)
                })()
            )
        }

        // TODO [VK] implement lang stats chart creation
        return of()
    }

    public createInsightWithNewFilters = errorMockMethod('createInsightWithNewFilters')
    public updateInsight = errorMockMethod('updateInsight')
    public deleteInsight = errorMockMethod('deleteInsight')

    // Dashboards
    public getDashboards = (): Observable<InsightDashboard[]> =>
        fromObservableQuery(
            this.apolloClient.watchQuery<InsightsDashboardsResult>({
                query: gql`
                    query InsightsDashboards {
                        insightsDashboards {
                            nodes {
                                id
                                title
                                views {
                                    nodes {
                                        id
                                    }
                                }
                                grants {
                                    users
                                    organizations
                                    global
                                }
                            }
                        }
                    }
                `,
            })
        ).pipe(
            map(({ data }) =>
                data.insightsDashboards.nodes.map(
                    (dashboard): InsightDashboard => ({
                        id: dashboard.id,
                        title: dashboard.title,
                        insightIds: dashboard.views?.nodes.map(view => view.id),
                        grants: dashboard.grants,
                        type: this.parseType(dashboard.grants),
                    })
                )
            )
        )
<<<<<<< HEAD
    // TODO [VK]: Omit for now usage of dashboard info in the creation UI.
    // We have to implement and merge that after the dashboard page migration will be ready.
    public getDashboardById = (): Observable<null> => of(null)
=======
    public getDashboardById = (dashboardId?: string): Observable<InsightDashboard | undefined> =>
        this.getDashboards().pipe(map(dashboards => dashboards.find(({ id }) => id === dashboardId)))

>>>>>>> c5da2ac3
    public findDashboardByName = errorMockMethod('findDashboardByName')

    /**
     * Helper function to parse the dashboard type from the grants object.
     * TODO: Remove this function when settings api is deprecated
     *
     * @param grants {object} - A grants object from an insight dashboard
     * @param grants.global {boolean}
     * @param grants.users {string[]}
     * @param grants.organizations {string[]}
     * @returns - The type of the dashboard
     */
    private parseType(grants?: {
        global?: boolean
        users?: string[]
        organizations?: string[]
    }): InsightsDashboardType.Personal | InsightsDashboardType.Organization | InsightsDashboardType.Global {
        if (grants?.global) {
            return InsightsDashboardType.Global
        }
        if (grants?.organizations?.length) {
            return InsightsDashboardType.Organization
        }
        return InsightsDashboardType.Personal
    }

    /**
     * Helper function to parse a grants object from a given type and visibility.
     * TODO: Remove this function when settings api is deprecated
     *
     * @param type {('personal'|'organization'|'global')} - The type of the dashboard
     * @param visibility {string} - Usually the user or organization id
     * @returns - A properly formatted grants object
     */
    private parseGrants = (type: string, visibility: string): InsightsPermissionGrantsInput => {
        const grants: InsightsPermissionGrantsInput = {}
        if (type === 'personal') {
            grants.users = [visibility]
        }
        if (type === 'organization') {
            grants.organizations = [visibility]
        }
        if (type === 'global') {
            grants.global = true
        }

        return grants
    }

    public createDashboard = (input: DashboardCreateInput): Observable<void> => {
        if (!input.type) {
            throw new Error('`grants` are required to create a new dashboard')
        }

        const mappedInput: CreateInsightsDashboardInput = {
            title: input.name,
            grants: this.parseGrants(input.type, input.visibility),
        }

        return from(
            this.apolloClient.mutate<CreateDashboardResult>({
                mutation: gql`
                    mutation CreateDashboard($input: CreateInsightsDashboardInput!) {
                        createInsightsDashboard(input: $input) {
                            dashboard {
                                id
                            }
                        }
                    }
                `,
                variables: { input: mappedInput },
            })
        ).pipe(mapTo(undefined))
    }

    public deleteDashboard = ({ id }: DashboardDeleteInput): Observable<void> => {
        if (!id) {
            throw new Error('`id` is required to delete a dashboard')
        }

        return from(
            this.apolloClient.mutate<DeleteDashboardResult>({
                mutation: gql`
                    mutation DeleteDashboard($id: ID!) {
                        deleteInsightsDashboard(id: $id) {
                            alwaysNil
                        }
                    }
                `,
                variables: { id },
            })
        ).pipe(mapTo(undefined))
    }

    public updateDashboard = ({ id, nextDashboardInput }: DashboardUpdateInput): Observable<void> => {
        if (!id) {
            throw new Error('`id` is required to update a dashboard')
        }

        if (!nextDashboardInput.type) {
            throw new Error('`grants` are required to update a dashboard')
        }

        const input: UpdateInsightsDashboardInput = {
            title: nextDashboardInput.name,
            grants: this.parseGrants(nextDashboardInput.type, nextDashboardInput.visibility),
        }

        return from(
            this.apolloClient.mutate<UpdateDashboardResult>({
                mutation: gql`
                    mutation UpdateDashboard($id: ID!, $input: UpdateInsightsDashboardInput!) {
                        updateInsightsDashboard(id: $id, input: $input) {
                            dashboard {
                                id
                            }
                        }
                    }
                `,
                variables: {
                    id,
                    input,
                },
            })
        ).pipe(mapTo(undefined))
    }

    // Live preview fetchers
    public getSearchInsightContent = <D extends keyof ViewContexts>(
        input: GetSearchInsightContentInput<D>
    ): Promise<LineChartContent<any, string>> => getSearchInsightContent(input.insight, input.options)

    public getLangStatsInsightContent = <D extends keyof ViewContexts>(
        input: GetLangStatsInsightContentInput<D>
    ): Promise<PieChartContent<any>> => getLangStatsInsightContent(input.insight, input.options)

    // Repositories API
    public getRepositorySuggestions = getRepositorySuggestions
    public getResolvedSearchRepositories = getResolvedSearchRepositories
}<|MERGE_RESOLUTION|>--- conflicted
+++ resolved
@@ -22,19 +22,16 @@
     TimeIntervalStepUnit,
 } from '@sourcegraph/web/src/graphql-operations'
 
-<<<<<<< HEAD
 import {
+    Insight,
     InsightDashboard,
-    Insight,
+    InsightsDashboardType,
     InsightType,
     InsightTypePrefix,
     isSearchBasedInsight,
     SearchBasedInsight,
 } from '../types'
 import { isSearchBackendBasedInsight } from '../types/insight/search-insight'
-=======
-import { Insight, InsightDashboard, InsightsDashboardType } from '../types'
->>>>>>> c5da2ac3
 import { SupportedInsightSubject } from '../types/subjects'
 
 import { getLangStatsInsightContent } from './api/get-lang-stats-insight-content'
@@ -89,8 +86,10 @@
     constructor(private apolloClient: ApolloClient<object>) {}
 
     // Insights
-<<<<<<< HEAD
-    public getInsights = errorMockMethod('getInsights')
+    public getInsights = (ids?: string[]): Observable<Insight[]> => {
+        console.warn('TODO: Implement getInsights for GraphQL API')
+        return of([])
+    }
 
     public getInsightById = (id: string): Observable<Insight | null> =>
         fromObservableQuery(
@@ -138,13 +137,6 @@
             })
         )
 
-=======
-    public getInsights = (ids?: string[]): Observable<Insight[]> => {
-        console.warn('TODO: Implement getInsights for GraphQL API')
-        return of([])
-    }
-    public getInsightById = errorMockMethod('getInsightById')
->>>>>>> c5da2ac3
     public findInsightByName = errorMockMethod('findInsightByName')
     public getReachableInsights = errorMockMethod('getReachableInsights')
     public getBackendInsightData = errorMockMethod('getBackendInsightData')
@@ -247,15 +239,9 @@
                 )
             )
         )
-<<<<<<< HEAD
-    // TODO [VK]: Omit for now usage of dashboard info in the creation UI.
-    // We have to implement and merge that after the dashboard page migration will be ready.
-    public getDashboardById = (): Observable<null> => of(null)
-=======
     public getDashboardById = (dashboardId?: string): Observable<InsightDashboard | undefined> =>
         this.getDashboards().pipe(map(dashboards => dashboards.find(({ id }) => id === dashboardId)))
 
->>>>>>> c5da2ac3
     public findDashboardByName = errorMockMethod('findDashboardByName')
 
     /**
