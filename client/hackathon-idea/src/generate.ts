--- conflicted
+++ resolved
@@ -1,10 +1,6 @@
 import { createOrUpdateNotebook } from './createOrUpdateNotebook'
-<<<<<<< HEAD
 import { generatePackagesList } from './generatePackagesList'
 import { Permutation } from './types'
-=======
-import { Permutations } from './types'
->>>>>>> 090d4a00
 
 import { readFileSync, writeFileSync } from 'fs'
 import { createPermutations } from './createPermutations'
@@ -16,11 +12,7 @@
 try {
     notebookMap = JSON.parse(readFileSync('db/notebooks.json', 'utf8').toString() || '{}')
 } catch {}
-<<<<<<< HEAD
-console.log('loading notebookMap', notebookMap)
-=======
 
->>>>>>> 090d4a00
 ;(async function () {
     const permutations: Permutations = createPermutations()
 
