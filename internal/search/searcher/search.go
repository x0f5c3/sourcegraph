package searcher

import (
	"context"
	"time"

	"github.com/opentracing/opentracing-go/log"
	"golang.org/x/sync/errgroup"

	sglog "github.com/sourcegraph/log"

	"github.com/sourcegraph/sourcegraph/cmd/searcher/protocol"
	"github.com/sourcegraph/sourcegraph/internal/api"
	"github.com/sourcegraph/sourcegraph/internal/database"
	"github.com/sourcegraph/sourcegraph/internal/endpoint"
	"github.com/sourcegraph/sourcegraph/internal/errcode"
	"github.com/sourcegraph/sourcegraph/internal/gitserver"
	"github.com/sourcegraph/sourcegraph/internal/mutablelimiter"
	"github.com/sourcegraph/sourcegraph/internal/search"
	"github.com/sourcegraph/sourcegraph/internal/search/job"
	"github.com/sourcegraph/sourcegraph/internal/search/result"
	"github.com/sourcegraph/sourcegraph/internal/search/streaming"
	"github.com/sourcegraph/sourcegraph/internal/trace"
	"github.com/sourcegraph/sourcegraph/internal/types"
)

// A global limiter on number of concurrent searcher searches.
var textSearchLimiter = mutablelimiter.New(32)

type TextSearchJob struct {
	PatternInfo *search.TextPatternInfo
	Repos       []*search.RepositoryRevisions // the set of repositories to search with searcher.

	// Indexed represents whether the set of repositories are indexed (used
	// to communicate whether searcher should call Zoekt search on these
	// repos).
	Indexed bool

	// UseFullDeadline indicates that the search should try do as much work as
	// it can within context.Deadline. If false the search should try and be
	// as fast as possible, even if a "slow" deadline is set.
	//
	// For example searcher will wait to full its archive cache for a
	// repository if this field is true. Another example is we set this field
	// to true if the user requests a specific timeout or maximum result size.
	UseFullDeadline bool

	Features search.Features
	Log      sglog.Logger
}

// Run calls the searcher service on a set of repositories.
func (s *TextSearchJob) Run(ctx context.Context, clients job.RuntimeClients, stream streaming.Sender) (alert *search.Alert, err error) {
	tr, ctx, stream, finish := job.StartSpan(ctx, stream, s)
	defer func() { finish(alert, err) }()

	var fetchTimeout time.Duration
	if len(s.Repos) == 1 || s.UseFullDeadline {
		// When searching a single repo or when an explicit timeout was specified, give it the remaining deadline to fetch the archive.
		deadline, ok := ctx.Deadline()
		if ok {
			fetchTimeout = time.Until(deadline)
		} else {
			// In practice, this case should not happen because a deadline should always be set
			// but if it does happen just set a long but finite timeout.
			fetchTimeout = time.Minute
		}
	} else {
		// When searching many repos, don't wait long for any single repo to fetch.
		fetchTimeout = 500 * time.Millisecond
	}

	tr.LogFields(
		log.Int64("fetch_timeout_ms", fetchTimeout.Milliseconds()),
		log.Int64("repos_count", int64(len(s.Repos))),
	)

	if len(s.Repos) == 0 {
		return nil, nil
	}

	// The number of searcher endpoints can change over time. Inform our
	// limiter of the new limit, which is a multiple of the number of
	// searchers.
	eps, err := clients.SearcherURLs.Endpoints()
	if err != nil {
		return nil, err
	}
	textSearchLimiter.SetLimit(len(eps) * 32)

	g, ctx := errgroup.WithContext(ctx)
	g.Go(func() error {
		for _, repoAllRevs := range s.Repos {
			repo := repoAllRevs.Repo // capture repo
			if len(repoAllRevs.Revs) == 0 {
				continue
			}

			revSpecs, err := repoAllRevs.ExpandedRevSpecs(ctx, clients.DB)
			if err != nil {
				return err
			}

			for _, rev := range revSpecs {
				rev := rev // capture rev
				limitCtx, limitDone, err := textSearchLimiter.Acquire(ctx)
				if err != nil {
					return err
				}

				g.Go(func() error {
					ctx, done := limitCtx, limitDone
					defer done()

					repoLimitHit, err := s.searchFilesInRepo(ctx, clients.DB, clients.SearcherURLs, repo, repo.Name, rev, s.Indexed, s.PatternInfo, fetchTimeout, stream)
					if err != nil {
<<<<<<< HEAD
						tr.LogFields(log.String("repo", string(repoRev.Repo.Name)), log.Error(err), log.Bool("timeout", errcode.IsTimeout(err)), log.Bool("temporary", errcode.IsTemporary(err)))
						s.Log.Warn("searchFilesInRepo failed", sglog.Error(err), sglog.String("repo", string(repoRev.Repo.Name)))
=======
						tr.LogFields(log.String("repo", string(repo.Name)), log.Error(err), log.Bool("timeout", errcode.IsTimeout(err)), log.Bool("temporary", errcode.IsTemporary(err)))
						log15.Warn("searchFilesInRepo failed", "error", err, "repo", repo.Name)
>>>>>>> e4af2d6a
					}
					// non-diff search reports timeout through err, so pass false for timedOut
					status, limitHit, err := search.HandleRepoSearchResult(repo.ID, []search.RevisionSpecifier{{RevSpec: rev}}, repoLimitHit, false, err)
					stream.Send(streaming.SearchEvent{
						Stats: streaming.Stats{
							Status:     status,
							IsLimitHit: limitHit,
						},
					})
					return err
				})
			}
		}

		return nil
	})

	return nil, g.Wait()
}

func (s *TextSearchJob) Name() string {
	return "SearcherTextSearchJob"
}

func (s *TextSearchJob) Tags() []log.Field {
	return []log.Field{
		trace.Stringer("patternInfo", s.PatternInfo),
		log.Int("numRepos", len(s.Repos)),
		log.Bool("indexed", s.Indexed),
		log.Bool("useFullDeadline", s.UseFullDeadline),
	}
}

var MockSearchFilesInRepo func(
	ctx context.Context,
	repo types.MinimalRepo,
	gitserverRepo api.RepoName,
	rev string,
	info *search.TextPatternInfo,
	fetchTimeout time.Duration,
	stream streaming.Sender,
) (limitHit bool, err error)

func (s *TextSearchJob) searchFilesInRepo(
	ctx context.Context,
	db database.DB,
	searcherURLs *endpoint.Map,
	repo types.MinimalRepo,
	gitserverRepo api.RepoName,
	rev string,
	index bool,
	info *search.TextPatternInfo,
	fetchTimeout time.Duration,
	stream streaming.Sender,
) (bool, error) {
	if MockSearchFilesInRepo != nil {
		return MockSearchFilesInRepo(ctx, repo, gitserverRepo, rev, info, fetchTimeout, stream)
	}

	// Do not trigger a repo-updater lookup (e.g.,
	// backend.{GitRepo,Repos.ResolveRev}) because that would slow this operation
	// down by a lot (if we're looping over many repos). This means that it'll fail if a
	// repo is not on gitserver.
	commit, err := gitserver.NewClient(db).ResolveRevision(ctx, gitserverRepo, rev, gitserver.ResolveRevisionOptions{NoEnsureRevision: true})
	if err != nil {
		return false, err
	}

	shouldBeSearched, err := repoShouldBeSearched(ctx, searcherURLs, info, repo, commit, fetchTimeout)
	if err != nil {
		return false, err
	}
	if !shouldBeSearched {
		return false, err
	}

	// Structural and hybrid search both speak to zoekt so need the endpoints.
	var indexerEndpoints []string
	if info.IsStructuralPat || s.Features.HybridSearch {
		indexerEndpoints, err = search.Indexers().Map.Endpoints()
		if err != nil {
			return false, err
		}
	}

	onMatches := func(searcherMatches []*protocol.FileMatch) {
		stream.Send(streaming.SearchEvent{
			Results: convertMatches(repo, commit, &rev, searcherMatches),
		})
	}

	return Search(ctx, searcherURLs, gitserverRepo, repo.ID, rev, commit, index, info, fetchTimeout, indexerEndpoints, s.Features, onMatches)
}

// convert converts a set of searcher matches into []result.Match
func convertMatches(repo types.MinimalRepo, commit api.CommitID, rev *string, searcherMatches []*protocol.FileMatch) []result.Match {
	matches := make([]result.Match, 0, len(searcherMatches))
	for _, fm := range searcherMatches {
		chunkMatches := make(result.ChunkMatches, 0, len(fm.ChunkMatches))

		for _, cm := range fm.ChunkMatches {
			ranges := make(result.Ranges, 0, len(cm.Ranges))
			for _, rr := range cm.Ranges {
				ranges = append(ranges, result.Range{
					Start: result.Location{
						Offset: int(rr.Start.Offset),
						Line:   int(rr.Start.Line),
						Column: int(rr.Start.Column),
					},
					End: result.Location{
						Offset: int(rr.End.Offset),
						Line:   int(rr.End.Line),
						Column: int(rr.End.Column),
					},
				})
			}

			chunkMatches = append(chunkMatches, result.ChunkMatch{
				Content: cm.Content,
				ContentStart: result.Location{
					Offset: int(cm.ContentStart.Offset),
					Line:   int(cm.ContentStart.Line),
					Column: 0,
				},
				Ranges: ranges,
			})
		}

		matches = append(matches, &result.FileMatch{
			File: result.File{
				Path:     fm.Path,
				Repo:     repo,
				CommitID: commit,
				InputRev: rev,
			},
			ChunkMatches: chunkMatches,
			LimitHit:     fm.LimitHit,
		})
	}
	return matches
}

// repoShouldBeSearched determines whether a repository should be searched in, based on whether the repository
// fits in the subset of repositories specified in the query's `repohasfile` and `-repohasfile` flags if they exist.
func repoShouldBeSearched(
	ctx context.Context,
	searcherURLs *endpoint.Map,
	searchPattern *search.TextPatternInfo,
	repo types.MinimalRepo,
	commit api.CommitID,
	fetchTimeout time.Duration,
) (shouldBeSearched bool, err error) {
	shouldBeSearched = true
	flagInQuery := len(searchPattern.FilePatternsReposMustInclude) > 0
	if flagInQuery {
		shouldBeSearched, err = repoHasFilesWithNamesMatching(ctx, searcherURLs, true, searchPattern.FilePatternsReposMustInclude, repo, commit, fetchTimeout)
		if err != nil {
			return shouldBeSearched, err
		}
	}
	negFlagInQuery := len(searchPattern.FilePatternsReposMustExclude) > 0
	if negFlagInQuery {
		shouldBeSearched, err = repoHasFilesWithNamesMatching(ctx, searcherURLs, false, searchPattern.FilePatternsReposMustExclude, repo, commit, fetchTimeout)
		if err != nil {
			return shouldBeSearched, err
		}
	}
	return shouldBeSearched, nil
}

// repoHasFilesWithNamesMatching searches in a repository for matches for the patterns in the `repohasfile` or `-repohasfile` flags, and returns
// whether or not the repoShouldBeSearched in or not, based on whether matches were returned.
func repoHasFilesWithNamesMatching(
	ctx context.Context,
	searcherURLs *endpoint.Map,
	include bool,
	repoHasFileFlag []string,
	repo types.MinimalRepo,
	commit api.CommitID,
	fetchTimeout time.Duration,
) (bool, error) {
	for _, pattern := range repoHasFileFlag {
		foundMatches := false
		onMatches := func(matches []*protocol.FileMatch) {
			if len(matches) > 0 {
				foundMatches = true
			}
		}
		// TODO(keegancsmith) we should be passing in more state here like
		// indexer endpoints and features.
		p := search.TextPatternInfo{IsRegExp: true, FileMatchLimit: 1, IncludePatterns: []string{pattern}, PathPatternsAreCaseSensitive: false, PatternMatchesContent: true, PatternMatchesPath: true}
		_, err := Search(ctx, searcherURLs, repo.Name, repo.ID, "", commit, false, &p, fetchTimeout, []string{}, search.Features{}, onMatches)
		if err != nil {
			return false, err
		}
		if include && !foundMatches || !include && foundMatches {
			// repo shouldn't be searched if it does not have matches for the patterns in `repohasfile`
			// or if it has file matches for the patterns in `-repohasfile`.
			return false, nil
		}
	}

	return true, nil
}<|MERGE_RESOLUTION|>--- conflicted
+++ resolved
@@ -114,13 +114,9 @@
 
 					repoLimitHit, err := s.searchFilesInRepo(ctx, clients.DB, clients.SearcherURLs, repo, repo.Name, rev, s.Indexed, s.PatternInfo, fetchTimeout, stream)
 					if err != nil {
-<<<<<<< HEAD
-						tr.LogFields(log.String("repo", string(repoRev.Repo.Name)), log.Error(err), log.Bool("timeout", errcode.IsTimeout(err)), log.Bool("temporary", errcode.IsTemporary(err)))
-						s.Log.Warn("searchFilesInRepo failed", sglog.Error(err), sglog.String("repo", string(repoRev.Repo.Name)))
-=======
 						tr.LogFields(log.String("repo", string(repo.Name)), log.Error(err), log.Bool("timeout", errcode.IsTimeout(err)), log.Bool("temporary", errcode.IsTemporary(err)))
-						log15.Warn("searchFilesInRepo failed", "error", err, "repo", repo.Name)
->>>>>>> e4af2d6a
+						s.Log.Warn("searchFilesInRepo failed", sglog.Error(err), sglog.String("repo", string(repo.Name)))
+
 					}
 					// non-diff search reports timeout through err, so pass false for timedOut
 					status, limitHit, err := search.HandleRepoSearchResult(repo.ID, []search.RevisionSpecifier{{RevSpec: rev}}, repoLimitHit, false, err)
