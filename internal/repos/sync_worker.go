--- conflicted
+++ resolved
@@ -120,9 +120,6 @@
 	}
 }
 
-<<<<<<< HEAD
-func runJobCleaner(ctx context.Context, logger log.Logger, handle basestore.TransactableHandle, interval time.Duration) {
-=======
 const cleanSyncJobsQueryFmtstr = `
 -- source: internal/repos/sync_worker.go:runJobCleaner
 DELETE FROM external_service_sync_jobs
@@ -132,8 +129,7 @@
   	state IN ('completed', 'failed')
 `
 
-func runJobCleaner(ctx context.Context, handle basestore.TransactableHandle, interval time.Duration) {
->>>>>>> 4907aa03
+func runJobCleaner(ctx context.Context, logger log.Logger, handle basestore.TransactableHandle, interval time.Duration) {
 	t := time.NewTicker(interval)
 	defer t.Stop()
 
